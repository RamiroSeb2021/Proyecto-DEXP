--- conflicted
+++ resolved
@@ -187,7 +187,6 @@
 }
 
 
-<<<<<<< HEAD
 ####################
 handle_hhm_error_costo_tratamiento_invalido <- function() {
   return("El costo por tratamiento debe ser un número positivo mayor que cero. Por favor, revisa los datos ingresados y consulta el ícono ⓘ para más información.")
@@ -238,7 +237,7 @@
   
   return(TRUE)
 }
-=======
+
 # Sebastian ---------------------------------------------------------------
 
 
@@ -272,5 +271,4 @@
 
 Formato_r_max <- function() {
   paste0("El formato del tamaño máximo de muestra es incorrecto.", frase_pred)
-}
->>>>>>> 719b4840
+}