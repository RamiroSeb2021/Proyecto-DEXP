#' @import stats
#' @importFrom stats qf qtukey ptukey qchisq qt
NULL

# Calcular desviacion estandar y grados de libertad  ----------------------

#' Estimación de la desviación estándar y sus grados de libertad
#'
#' Esta función estima la desviación estándar experimental \code{S1} y sus grados de libertad
#' (\code{df1}) a partir de los límites inferior y superior de un intervalo de confianza
#' para la desviación estándar de una variable cuantitativa. Utiliza cuantiles de la
#' distribución \code{chi-cuadrado} para encontrar el número de grados de libertad que
#' mejor reproduce el cociente entre los límites dados, dentro de un error relativo permitido.
#'
#' @param vector_interes Vector numérico que representa la variable bajo estudio.
#' @param Si Límite inferior de la desviación estándar (en unidades relativas a la media).
#' @param Ss Límite superior de la desviación estándar (en unidades relativas a la media).
#' @param max_error Error relativo máximo permitido entre el cociente observado y el estimado (por defecto \code{0.01}).
#' @param confianza Nivel de confianza del intervalo original (por defecto \code{0.95}). **(Nota: actualmente no se usa dentro del cálculo, pero puede ser útil para versiones futuras).**
#'
#' @return Una lista con los siguientes elementos:
#' \describe{
#'   \item{Media}{Media de la variable observada.}
#'   \item{S1}{Estimación de la desviación estándar experimental.}
#'   \item{grados_libertad}{Grados de libertad estimados (df1).}
#'   \item{valor_x}{Cociente chi-cuadrado usado en la estimación.}
#'   \item{error_relativo}{Error relativo del cociente estimado respecto al observado.}
#' }
#'
#' @examples
#' set.seed(123)
#' vector_ <- rnorm(1000, mean = 948.6833, sd = 30)
#' calcular_S1_df1(vector_interes = vector_, Si = 0.07, Ss = 0.12)
#'
#' @export

<<<<<<< HEAD
calcular_S1_df1 <- function(vector_interes,
                            Si,
                            Ss,
                            max_error = 0.01,
                            confianza = 0.95){
  
  media <- mean(vector_interes)
  n <- length(vector_interes)
  media_sd <- media/sqrt(n)
  SI <- media_sd * Si
  SS <- media_sd * Ss
=======
calcular_S1_df1 <- function(desviacion_estandar, 
                            Si,
                            Ss, 
                            max_error = 0.01,
                            confianza = 0.9,
                            maximum_df = 1000){
  # desviacion_estandar representa la desviación estándar de la media
  # Si y Ss representan los errores (en porcentaje) admisibles de la estimación de la media
  # max_error es un valor de parada para la comparación
  # confianza es la confiabilidad esperada para estimar la diferencia
  # maximum_df representa los grados de libertad máximos para el cálculo del cociente
  
  SI <- desviacion_estandar * Si
  SS <- desviacion_estandar * Ss
>>>>>>> 1dbadb66
  
  S1 <- (SI + SS)/2
  
  Cociente <- round(SS/SI, 2)
  
<<<<<<< HEAD
  x <- numeric(n)
  for(i in 1:n){
    x[i] <-
      round(sqrt(qchisq(p = 0.9, df = i)/qchisq(p = 0.1, df = i)), 2)
=======
  x <- numeric(maximum_df)
  for(i in 1:maximum_df){
    x[i] <- 
      round(sqrt(qchisq(p = confianza, df = i)/qchisq(p = 1-confianza, df = i)), 2)
>>>>>>> 1dbadb66
    error <- abs(x[i] - Cociente)/Cociente
    if(x[i] == Cociente |  error < max_error){
      return(list(Media = media,
                  S1 = S1,
                  grados_libertad = i,
                  valor_x = x[i],
                  error_relativo = error))
    }
  }
  return(NULL)
}


# Calculo de A ------------------------------------------------------------

#' Cálculo del valor A en intervalos de confianza para comparación de medias
#'
#' Esta función calcula el valor \code{A}, que representa una estimación ajustada
#' de la mitad de la longitud esperada del intervalo de confianza para comparar dos medias
#' en un diseño experimental. Es útil para evaluar si el número de réplicas \code{r}
#' genera un intervalo suficientemente estrecho, es decir, si \code{2A ≈ D}.
#'
#' @param alfa Nivel de significancia deseado.
#' @param r Número de réplicas por tratamiento.
#' @param sigma Desviación estándar estimada de la variable de interés.
#'
#' @return Un valor numérico que representa \code{A}, la mitad de la longitud esperada
#' del intervalo de confianza.
#'
#' @examples
#' calcular_A(alfa = 0.05, r = 6, sigma = sqrt(141.6))
#'
#' @export

calcular_A <- function(alfa, r, sigma){
  # alfa: Nivel de significancia
  # t: Numero de tratamientos
  # sigma: Desviacion estandar
  
  numerador <- qt(p = 1 - alfa, df = r - 1) * 2 * sigma * gamma(r/2)
  denominador <- sqrt(r)*sqrt((r-1)) * gamma((r-1)/2)
  
  A <- numerador/denominador
  return(A)
}

# Calcular_r_basico -------------------------------------------------------

#' Cálculo del número de réplicas según fórmula básica corregida
#'
#' Esta función estima el número requerido de réplicas \code{r} en un diseño experimental
#' con múltiples tratamientos, usando una versión corregida de la fórmula 5.24. Se basa en
#' cuantiles de la distribución F (para potencia estadística) y de la distribución de Tukey
#' (para comparaciones múltiples), así como en la varianza experimental estimada.
#'
#' @param S1_sq Estimación de la varianza experimental (\code{S1^2}).
#' @param df1 Grados de libertad del estimador de varianza experimental.
#' @param df2 Grados de libertad del error.
#' @param beta Nivel de error tipo II (es decir, \code{1 - potencia deseada}).
#' @param alpha Nivel de significancia para las comparaciones múltiples.
#' @param t Número de tratamientos.
#' @param d Diferencia mínima detectable entre medias.
#'
#' @return Un valor numérico que representa el número estimado de réplicas \code{r} (no redondeado).
#'
#' @examples
#' # Ejemplo directo con valores definidos
#' calcular_r_B(
#'   S1_sq = 141.6,
#'   df1 = 40,
#'   df2 = 48,
#'   beta = 0.1,
#'   alpha = 0.1,
#'   t = 6,
#'   d = 20
#' )
#'
#' # Ejemplo extendido (como prueba)
#' S1_sq_ <- 141.6
#' Df1 <- 40
#' D <- 20
#' Df2 <- 48
#' Beta <- 0.1
#' Alpha <- 0.1
#' T_ <- 6
#'
#' qf(1 - 0.10, df1 = 48, df2 = 40)
#' qtukey(p = 0.90, nmeans = 5, df = 48)
#' ptukey(q = 4.2, nmeans = 5, df = 48)
#'
#' calcular_r_B(
#'   S1_sq = S1_sq_,
#'   df1 = Df1,
#'   d = D,
#'   df2 = Df2,
#'   beta = Beta,
#'   alpha = Alpha,
#'   t = T_
#' )
#'
#' @export


calcular_r_B <- function(S1_sq, df1, df2, beta, alpha, t, d){
  # Cuantil F para potencia (1 - beta)
  F_crit <- qf(1 - beta, df2, df1)
  # Cuantil de Tukey para comparaciones múltiples (nivel de confianza 1 - alpha)
  q_crit <- qtukey(1 - alpha, nmeans = t - 1, df = df2)
  # Cálculo de r usando la fórmula 5.24 corregida (sin redondear)
  r <- (F_crit * S1_sq * q_crit^2) / d^2
  return(r)
}

# Calcular df2 ------------------------------------------------------------

#' Calcular número de réplicas y grados de libertad del error
#'
#' Esta función estima de forma iterativa el número de réplicas \code{r} y
#' los grados de libertad del error \code{df2} para un diseño con comparaciones
#' múltiples entre tratamientos. El algoritmo se basa en cuantiles de la
#' distribución F y la distribución de Tukey, y se detiene cuando el error
#' relativo entre iteraciones es menor que un umbral especificado.
#'
#' @param t Número de tratamientos.
#' @param d Diferencia mínima detectable entre medias.
#' @param r_inicial Estimación inicial para el número de réplicas.
#' @param df1 Grados de libertad asociados al estimador de la varianza experimental.
#' @param alpha Nivel de significancia (error tipo I).
#' @param beta Nivel de error tipo II (1 - potencia deseada).
#' @param S1_sq Estimación de la varianza experimental (S1 al cuadrado).
#' @param max_error Error relativo máximo permitido para la convergencia (por defecto 0.01).
#' @param max_iter Número máximo de iteraciones permitidas (por defecto 1000).
#'
#' @return Una lista con los siguientes elementos:
#' \describe{
#'   \item{r}{Número estimado de réplicas (redondeado hacia arriba).}
#'   \item{S1}{Varianza experimental utilizada (S1^2).}
#'   \item{df1}{Grados de libertad del estimador de la varianza.}
#'   \item{df2}{Grados de libertad del error (redondeado hacia abajo).}
#'   \item{dif}{Diferencia mínima detectable (d).}
#'   \item{alfa}{Nivel de significancia.}
#'   \item{iteraciones}{Número de iteraciones realizadas.}
#'   \item{convergencia}{\code{TRUE} si el proceso convergió; \code{FALSE} en caso contrario.}
#' }
#'
#' @examples
#'
#' calcular_df2(
#'   t = 6, d = 20, r_inicial = 5, df1 = 40,
#'   alpha = 0.05, beta = 0.1, S1_sq = 141.6
#' )
#'
#' @export

calcular_df2 <- function(t, d, r_inicial, df1, alpha, beta, S1_sq, max_error = 0.01, max_iter = 1000) {
  # Inicializar
  r_est <- r_inicial
  df2 <- t * (r_est - 1)
  error <- 1
  iter <- 0
  # Iteración hasta convergencia o límite de iteraciones
  while (error > max_error && iter < max_iter) {
    iter <- iter + 1
    # Cuantil F para potencia (1 - beta)
    F_crit <- qf(1 - beta, df2, df1)
    # Cuantil de Tukey para comparaciones múltiples (nivel de confianza 1 - alpha)
    q_crit <- qtukey(1 - alpha, nmeans = t, df = df2)
    # Cálculo de r usando la fórmula 5.24 corregida (sin redondear)
    r_new <- (F_crit * S1_sq * q_crit^2) / d^2
    # Error relativo
    error <- abs(r_new - r_est) / r_est
    # Actualizar
    r_est <- r_new
    df2 <- t * (r_est - 1)
  }
  return(list(
    r = ceiling(r_est),
    S1 = sqrt(S1_sq),
    df1 = df1,
    df2 = floor(df2),
    dif = d,
    alfa = alpha,
    iteraciones = iter,
    convergencia = error <= max_error
  ))
}

# Revisión intervalo ------------------------------------------------------


#' Revisión de intervalo para número óptimo de réplicas
#'
#' Esta función evalúa un rango de valores alrededor del número estimado de
#' réplicas \code{r}, calculando el valor correspondiente de \code{A} para cada uno
#' y determinando cuál valor de \code{r} hace que la longitud del intervalo
#' de confianza (\code{2A}) sea más cercana a la diferencia mínima detectable \code{d}.
#'
#' @param info_r Lista resultante de la función \code{calcular_df2}, que debe contener
#' los elementos \code{r}, \code{dif}, \code{alfa}, y \code{S1}.
#' @param des Desviación entera para explorar alrededor del valor de \code{r}. Por defecto es 5.
#'
#' @return Una lista con los siguientes elementos:
#' \describe{
#'   \item{r_}{Valor de \code{r} que minimiza la diferencia entre \code{2A} y \code{d}.}
#'   \item{A}{Valor de \code{A} correspondiente a \code{r_}.}
#'   \item{r_l}{Vector de valores de \code{r} evaluados.}
#'   \item{A_l}{Vector de valores de \code{A} correspondientes a cada \code{r_l}.}
#'   \item{position}{Índice de \code{r_} dentro del vector evaluado.}
#' }
#'
#' @examples
#'
#' # Primero es necesario ejecutar calcular_r_MT
#' info <- calcular_r_MT(
#'   T_ = 6, D = 20, ro = 5,
#'   S1 = sqrt(141.6), df1 = 40,
#'   alfa = 0.05, Beta = 0.1
#' )
#' revision_intervalo(info_r = info, des = 3)

#'
#' @export

revision_intervalo <- function(info_r, des = 5){
  x <- seq(from = info_r$r - des, to = info_r$r + des)
  d_ <- rep(info_r$dif, length(x))
  x_ <- calcular_A(info_r$alfa, x, info_r$S1)
  diff <- abs(2*x_ - d_)
  
  i = which(diff == min(diff))
  return(list(r_ = x[i], A = x_[i], r_l = x, A_l = x_, position = i))
}

# Calcular el número de replicas ------------------------------------------

#' Cálculo del número óptimo de réplicas en diseños con múltiples tratamientos
#'
#' Esta función estima el número óptimo de réplicas necesarias \code{r} en un diseño experimental
#' con múltiples tratamientos, de manera que la longitud del intervalo de confianza sea cercana
#' a un valor deseado (\code{D = 2A}). Utiliza un procedimiento iterativo basado en distribuciones
#' F y de Tukey para ajustar el número de réplicas y grados de libertad del error, y realiza una
#' revisión posterior para seleccionar el valor de \code{r} que produce un \code{A} más cercano a \code{D/2}.
#'
#' @param T_ Número de tratamientos.
#' @param D Diferencia mínima detectable entre medias (objetivo de longitud del intervalo: \code{D = 2A}).
#' @param ro Estimación inicial del número de réplicas.
#' @param S1 Estimación de la desviación estándar experimental.
#' @param df1 Grados de libertad del estimador de \code{S1}.
#' @param alfa Nivel de significancia (por defecto \code{0.05}).
#' @param Beta Error tipo II deseado (por defecto \code{0.1}).
#'
#' @return Una lista con los siguientes elementos:
#' \describe{
#'   \item{r}{Número estimado de réplicas que cumple la potencia deseada.}
#'   \item{A}{Valor de \code{A} asociado a \code{r}.}
#'   \item{r_i}{Valor de \code{r} más cercano que logra que \code{2A ≈ D}.}
#'   \item{A_i}{Valor de \code{A} correspondiente a \code{r_i}.}
#'   \item{lista_r}{Vector de valores de \code{r} evaluados en la revisión del intervalo.}
#'   \item{valores_A}{Vector de valores de \code{A} asociados a \code{lista_r}.}
#'   \item{posicion_escogida}{Índice de \code{r_i} dentro de \code{lista_r}.}
#' }
#'
#' @examples
#' # Ejemplo básico
#' calcular_r_MT(
#'   T_ = 6, D = 20, ro = 5,
#'   S1 = sqrt(141.6), df1 = 40,
#'   alfa = 0.05, Beta = 0.1
#' )
#'
#' # Prueba ejemplo 5.12
#' calcular_r_MT(
#'   T_ = 6,
#'   D = 20,
#'   ro = 6,
#'   S1 = sqrt(141.6),
#'   df1 = 40
#' )
#'
#' # Prueba ejemplo 5.13
#' calcular_r_MT(
#'   T_ = 8,
#'   D = 500,
#'   ro = 4,
#'   S1 = sqrt(90000),
#'   df1 = 200,
#'   alfa = 0.1,
#'   Beta = 0.25
#' )
#'
#' @export


calcular_r_MT <- function(T_, D, ro, S1, df1, alfa = 0.05, Beta = 0.1){
  
  info <-
    calcular_df2(
      t = T_,
      d = D,
      r_inicial = ro,
      df1 = df1,
      alpha = alfa,
      beta = Beta,
      S1_sq = S1^2
    )
  # resultados de la iteracion
  info2 <- revision_intervalo(info)
  return(list(r = info$r,
              A = calcular_A(alfa, info$r, S1),
              r_i = info2$r_,
              A_i = info2$A,
              lista_r = info2$r_l,
              valores_A = info2$A_l,
              posicion_escogida =  info2$position))
}






<|MERGE_RESOLUTION|>--- conflicted
+++ resolved
@@ -4,80 +4,59 @@
 
 # Calcular desviacion estandar y grados de libertad  ----------------------
 
-#' Estimación de la desviación estándar y sus grados de libertad
-#'
-#' Esta función estima la desviación estándar experimental \code{S1} y sus grados de libertad
-#' (\code{df1}) a partir de los límites inferior y superior de un intervalo de confianza
-#' para la desviación estándar de una variable cuantitativa. Utiliza cuantiles de la
-#' distribución \code{chi-cuadrado} para encontrar el número de grados de libertad que
-#' mejor reproduce el cociente entre los límites dados, dentro de un error relativo permitido.
-#'
-#' @param vector_interes Vector numérico que representa la variable bajo estudio.
-#' @param Si Límite inferior de la desviación estándar (en unidades relativas a la media).
-#' @param Ss Límite superior de la desviación estándar (en unidades relativas a la media).
-#' @param max_error Error relativo máximo permitido entre el cociente observado y el estimado (por defecto \code{0.01}).
-#' @param confianza Nivel de confianza del intervalo original (por defecto \code{0.95}). **(Nota: actualmente no se usa dentro del cálculo, pero puede ser útil para versiones futuras).**
+#' Estimación de la desviación estándar corregida y grados de libertad
+#'
+#' Esta función estima una desviación estándar corregida (\code{S1}) y el número de grados de libertad
+#' (\code{df1}) que reproduce, mediante cocientes de chi-cuadrado, la relación entre un límite superior
+#' y un límite inferior dados. Se usa un criterio de error relativo máximo permitido para la aceptación del resultado.
+#'
+#' @param desviacion_estandar Desviación estándar inicial (en unidades de la variable estudiada).
+#' @param Si Porcentaje relativo inferior aceptado (por ejemplo, 0.07 corresponde a un 7\%).
+#' @param Ss Porcentaje relativo superior aceptado (por ejemplo, 0.12 corresponde a un 12\%).
+#' @param max_error Error relativo máximo permitido entre el cociente observado y el cociente esperado (por defecto \code{0.01}).
+#' @param confianza Nivel de confianza del intervalo considerado (por defecto \code{0.9}). *Actualmente fijo en los cálculos internos.*
+#' @param maximum_df Máximo número de grados de libertad que se evaluarán (por defecto \code{1000}).
 #'
 #' @return Una lista con los siguientes elementos:
 #' \describe{
-#'   \item{Media}{Media de la variable observada.}
-#'   \item{S1}{Estimación de la desviación estándar experimental.}
-#'   \item{grados_libertad}{Grados de libertad estimados (df1).}
-#'   \item{valor_x}{Cociente chi-cuadrado usado en la estimación.}
-#'   \item{error_relativo}{Error relativo del cociente estimado respecto al observado.}
+#'   \item{Media}{Promedio de los límites corregidos (\code{S1}).}
+#'   \item{S1}{Estimación corregida de la desviación estándar.}
+#'   \item{grados_libertad}{Número de grados de libertad estimado.}
+#'   \item{valor_x}{Cociente calculado entre los cuantiles de chi-cuadrado.}
+#'   \item{error_relativo}{Error relativo del cociente estimado respecto al cociente observado.}
 #' }
 #'
+#' @details
+#' Se busca el número de grados de libertad tal que el cociente de los valores críticos de la distribución chi-cuadrado,
+#' evaluados a \code{p = confianza} y \code{p = 1 - confianza}, sea cercano al cociente observado entre \code{Ss} y \code{Si}.
+#' El proceso finaliza tan pronto como el error relativo esté por debajo del máximo permitido (\code{max_error}).
+#'
 #' @examples
 #' set.seed(123)
-#' vector_ <- rnorm(1000, mean = 948.6833, sd = 30)
-#' calcular_S1_df1(vector_interes = vector_, Si = 0.07, Ss = 0.12)
-#'
-#' @export
-
-<<<<<<< HEAD
-calcular_S1_df1 <- function(vector_interes,
-                            Si,
-                            Ss,
-                            max_error = 0.01,
-                            confianza = 0.95){
-  
-  media <- mean(vector_interes)
-  n <- length(vector_interes)
-  media_sd <- media/sqrt(n)
-  SI <- media_sd * Si
-  SS <- media_sd * Ss
-=======
+#' calcular_S1_df1(desviacion_estandar = 30, Si = 0.07, Ss = 0.12)
+#'
+#' @export
+
+
 calcular_S1_df1 <- function(desviacion_estandar, 
                             Si,
                             Ss, 
                             max_error = 0.01,
                             confianza = 0.9,
                             maximum_df = 1000){
-  # desviacion_estandar representa la desviación estándar de la media
-  # Si y Ss representan los errores (en porcentaje) admisibles de la estimación de la media
-  # max_error es un valor de parada para la comparación
-  # confianza es la confiabilidad esperada para estimar la diferencia
-  # maximum_df representa los grados de libertad máximos para el cálculo del cociente
+
   
   SI <- desviacion_estandar * Si
   SS <- desviacion_estandar * Ss
->>>>>>> 1dbadb66
   
   S1 <- (SI + SS)/2
   
   Cociente <- round(SS/SI, 2)
   
-<<<<<<< HEAD
   x <- numeric(n)
   for(i in 1:n){
     x[i] <-
       round(sqrt(qchisq(p = 0.9, df = i)/qchisq(p = 0.1, df = i)), 2)
-=======
-  x <- numeric(maximum_df)
-  for(i in 1:maximum_df){
-    x[i] <- 
-      round(sqrt(qchisq(p = confianza, df = i)/qchisq(p = 1-confianza, df = i)), 2)
->>>>>>> 1dbadb66
     error <- abs(x[i] - Cociente)/Cociente
     if(x[i] == Cociente |  error < max_error){
       return(list(Media = media,
