--- conflicted
+++ resolved
@@ -1,10 +1,3 @@
-<<<<<<< HEAD
-# -------------------------------
-# PARTE 1: ASIGNACIÓN SIN COSTOS
-# -------------------------------
-
-=======
->>>>>>> a7135ce7
 #' Asignación proporcional de réplicas sin considerar costos ni tamaño de muestra
 #'
 #' Esta función calcula un esquema de asignación proporcional de réplicas por tratamiento,
@@ -26,11 +19,8 @@
 #' \deqn{r_i = \mathrm{round}\left(\frac{n \times \sigma_i}{\sum_{i=1}^a \sigma_i}\right)}
 #' donde \eqn{\sigma_i} es la desviación estándar del tratamiento \eqn{i}.
 #'
-<<<<<<< HEAD
-=======
 #' Si la longitud de \code{sigmas} no coincide con \code{a}, la función devuelve un error.
 #'
->>>>>>> a7135ce7
 #' @examples
 #' sigmas <- c(6.27, 9.57, 12, 3.32)
 #' proporcionalidad_sin_costo_ni_tamaño_de_muestra(a = 4, r0 = 5, sigmas = sigmas)
@@ -38,19 +28,15 @@
 #' @export
 proporcionalidad_sin_costo_ni_tamaño_de_muestra <- function(a, r0, sigmas) {
   if (length(sigmas) != a) {
-    stop("La cantidad de tratamientos no coincide con la longitud del vector de desviaciones.")
+    stop("La cantidad de tratamientos no coincide con la longitud del vector de desviaciones")
   }
   n <- r0 * a
   r_prop <- round((n * sigmas) / sum(sigmas))
   return(r_prop)
 }
 
-<<<<<<< HEAD
-#' Asignación proporcional de réplicas considerando costos y sin un tamaño de muestra fijo
-=======
 
 #' Asignación proporcional de réplicas considerando costos y presupuesto total
->>>>>>> a7135ce7
 #'
 #' Esta función calcula un esquema de asignación proporcional de réplicas por tratamiento,
 #' considerando tanto las desviaciones estándar como los costos unitarios de observación
@@ -99,15 +85,7 @@
   return(r_prop)
 }
 
-<<<<<<< HEAD
-# ----------------------------------------
-# PARTE 2: ASIGNACIÓN CON COSTOS (ÓPTIMA)
-# ----------------------------------------
-
-#' Cálculo del número de tratamientos y réplicas bajo modelo de efectos aleatorios
-=======
 #' Cálculo del número de tratamientos y réplicas bajo un modelo de efectos aleatorios
->>>>>>> a7135ce7
 #'
 #' Esta función estima el número óptimo de tratamientos y el número de réplicas por tratamiento
 #' en un diseño experimental con modelo de efectos aleatorios. Se consideran los costos de tratamientos y unidades experimentales,
